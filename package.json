--- conflicted
+++ resolved
@@ -1,10 +1,6 @@
 {
   "name": "@mazka/react-speech-to-text",
-<<<<<<< HEAD
-  "version": "1.0.2",
-=======
   "version": "1.0.3",
->>>>>>> 9e64f4b6
   "main": "dist/index.js",
   "module": "dist/index.mjs",
   "types": "dist/index.d.ts",
